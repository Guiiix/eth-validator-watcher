--- conflicted
+++ resolved
@@ -82,7 +82,6 @@
         if len(self.__urls) == 0:
             return
 
-<<<<<<< HEAD
         if len(our_labels) == 0:
             if not any(
                 (
@@ -90,7 +89,7 @@
                     for relay_url in self.__urls
                 )
             ):
-                bad_relay_count.inc()
+                metric_bad_relay_count.inc()
                 print(
                     "🟧 Block proposed with unknown builder (may be a locally built block)"
                 )
@@ -107,7 +106,7 @@
                     our_mev_boost_reward_per_validator_count.labels(**labels_with_relay).inc(
                         payload.value / 10 ** 9)  # value in Gwei
             if not known_builder:
-                bad_relay_count.inc()
+                metric_bad_relay_count.inc()
                 print(
                     "🟧 Block proposed with unknown builder (may be a locally built block)"
                 )
@@ -141,18 +140,6 @@
             for item in slot_proposals
             if registrations[item.slot] is False
         ]
-=======
-        if not any(
-            (
-                self.__is_proposer_payload_delivered(relay_url, slot)
-                for relay_url in self.__urls
-            )
-        ):
-            metric_bad_relay_count.inc()
-            print(
-                "🟧 Block proposed with unknown builder (may be a locally built block)"
-            )
->>>>>>> 2cc8bf60
 
     def __is_proposer_payload_delivered(
         self,
