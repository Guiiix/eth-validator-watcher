--- conflicted
+++ resolved
@@ -19,13 +19,6 @@
 metric_missed_block_proposals_finalized_count = Counter(
     "missed_block_proposals_finalized_count",
     "Missed block proposals finalized count",
-)
-
-<<<<<<< HEAD
-missed_block_proposals_finalized_count_details = Counter(
-    "missed_block_proposals_finalized_count_details",
-    "Missed block proposals finalized count details",
-    ["slot", "epoch"],
 )
 
 our_block_processed_head_per_validator_count: Counter | None = None
@@ -66,8 +59,6 @@
         our_missed_block_proposals_head_per_validator_count.labels(**labels_dict)
         our_missed_block_proposals_finalized_per_validator_count.labels(**labels_dict)
 
-=======
->>>>>>> 2cc8bf60
 
 def process_missed_blocks_head(
         beacon: Beacon,
