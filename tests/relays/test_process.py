--- conflicted
+++ resolved
@@ -2,24 +2,15 @@
 from requests.exceptions import ConnectionError
 from requests_mock import Mocker
 
-<<<<<<< HEAD
 from eth_validator_watcher.models import ProposerPayloadDelivered
-from eth_validator_watcher.relays import Relays, bad_relay_count
-=======
 from eth_validator_watcher.relays import Relays, metric_bad_relay_count
->>>>>>> 2cc8bf60
 
 
 def test_process_no_relay() -> None:
     counter_before = metric_bad_relay_count.collect()[0].samples[0].value  # type: ignore
     relays = Relays(urls=[])
-<<<<<<< HEAD
     relays.process(slot=42, our_labels={})
-    counter_after = bad_relay_count.collect()[0].samples[0].value  # type: ignore
-=======
-    relays.process(slot=42)
     counter_after = metric_bad_relay_count.collect()[0].samples[0].value  # type: ignore
->>>>>>> 2cc8bf60
 
     delta = counter_after - counter_before
     assert delta == 0
